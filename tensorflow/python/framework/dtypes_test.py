# Copyright 2015 The TensorFlow Authors. All Rights Reserved.
#
# Licensed under the Apache License, Version 2.0 (the "License");
# you may not use this file except in compliance with the License.
# You may obtain a copy of the License at
#
#     http://www.apache.org/licenses/LICENSE-2.0
#
# Unless required by applicable law or agreed to in writing, software
# distributed under the License is distributed on an "AS IS" BASIS,
# WITHOUT WARRANTIES OR CONDITIONS OF ANY KIND, either express or implied.
# See the License for the specific language governing permissions and
# limitations under the License.
# ==============================================================================
"""Tests for tensorflow.python.framework.dtypes."""

from __future__ import absolute_import
from __future__ import division
from __future__ import print_function

import numpy as np

from tensorflow.core.framework import types_pb2
from tensorflow.python.framework import dtypes
from tensorflow.python.framework import test_util
from tensorflow.python.platform import googletest


def _is_numeric_dtype_enum(datatype_enum):
  non_numeric_dtypes = [types_pb2.DT_VARIANT,
                        types_pb2.DT_VARIANT_REF,
                        types_pb2.DT_INVALID,
                        types_pb2.DT_RESOURCE,
                        types_pb2.DT_RESOURCE_REF]
  return datatype_enum not in non_numeric_dtypes


class TypesTest(test_util.TensorFlowTestCase):

  def testAllTypesConstructible(self):
    for datatype_enum in types_pb2.DataType.values():
      if datatype_enum == types_pb2.DT_INVALID:
        continue
      self.assertEqual(datatype_enum,
                       dtypes.DType(datatype_enum).as_datatype_enum)

  def testAllTypesConvertibleToDType(self):
    for datatype_enum in types_pb2.DataType.values():
      if datatype_enum == types_pb2.DT_INVALID:
        continue
      dt = dtypes.as_dtype(datatype_enum)
      self.assertEqual(datatype_enum, dt.as_datatype_enum)

  def testAllTypesConvertibleToNumpyDtype(self):
    for datatype_enum in types_pb2.DataType.values():
      if not _is_numeric_dtype_enum(datatype_enum):
        continue
      dtype = dtypes.as_dtype(datatype_enum)
      numpy_dtype = dtype.as_numpy_dtype
      _ = np.empty((1, 1, 1, 1), dtype=numpy_dtype)
      if dtype.base_dtype != dtypes.bfloat16:
        # NOTE(touts): Intentionally no way to feed a DT_BFLOAT16.
        self.assertEqual(
            dtypes.as_dtype(datatype_enum).base_dtype,
            dtypes.as_dtype(numpy_dtype))

  def testInvalid(self):
    with self.assertRaises(TypeError):
      dtypes.DType(types_pb2.DT_INVALID)
    with self.assertRaises(TypeError):
      dtypes.as_dtype(types_pb2.DT_INVALID)

  def testNumpyConversion(self):
    self.assertIs(dtypes.float32, dtypes.as_dtype(np.float32))
    self.assertIs(dtypes.float64, dtypes.as_dtype(np.float64))
    self.assertIs(dtypes.int32, dtypes.as_dtype(np.int32))
    self.assertIs(dtypes.int64, dtypes.as_dtype(np.int64))
    self.assertIs(dtypes.uint8, dtypes.as_dtype(np.uint8))
    self.assertIs(dtypes.uint16, dtypes.as_dtype(np.uint16))
    self.assertIs(dtypes.int16, dtypes.as_dtype(np.int16))
    self.assertIs(dtypes.int8, dtypes.as_dtype(np.int8))
    self.assertIs(dtypes.complex64, dtypes.as_dtype(np.complex64))
    self.assertIs(dtypes.complex128, dtypes.as_dtype(np.complex128))
    self.assertIs(dtypes.string, dtypes.as_dtype(np.object))
    self.assertIs(dtypes.string,
                  dtypes.as_dtype(np.array(["foo", "bar"]).dtype))
    self.assertIs(dtypes.bool, dtypes.as_dtype(np.bool))
    with self.assertRaises(TypeError):
      dtypes.as_dtype(np.dtype([("f1", np.uint), ("f2", np.int32)]))

  def testRealDtype(self):
    for dtype in [
        dtypes.float32, dtypes.float64, dtypes.bool, dtypes.uint8, dtypes.int8,
        dtypes.int16, dtypes.int32, dtypes.int64
    ]:
      self.assertIs(dtype.real_dtype, dtype)
    self.assertIs(dtypes.complex64.real_dtype, dtypes.float32)
    self.assertIs(dtypes.complex128.real_dtype, dtypes.float64)

  def testStringConversion(self):
    self.assertIs(dtypes.float32, dtypes.as_dtype("float32"))
    self.assertIs(dtypes.float64, dtypes.as_dtype("float64"))
    self.assertIs(dtypes.int32, dtypes.as_dtype("int32"))
    self.assertIs(dtypes.uint8, dtypes.as_dtype("uint8"))
    self.assertIs(dtypes.uint16, dtypes.as_dtype("uint16"))
    self.assertIs(dtypes.int16, dtypes.as_dtype("int16"))
    self.assertIs(dtypes.int8, dtypes.as_dtype("int8"))
    self.assertIs(dtypes.string, dtypes.as_dtype("string"))
    self.assertIs(dtypes.complex64, dtypes.as_dtype("complex64"))
    self.assertIs(dtypes.complex128, dtypes.as_dtype("complex128"))
    self.assertIs(dtypes.int64, dtypes.as_dtype("int64"))
    self.assertIs(dtypes.bool, dtypes.as_dtype("bool"))
    self.assertIs(dtypes.qint8, dtypes.as_dtype("qint8"))
    self.assertIs(dtypes.quint8, dtypes.as_dtype("quint8"))
    self.assertIs(dtypes.qint32, dtypes.as_dtype("qint32"))
    self.assertIs(dtypes.bfloat16, dtypes.as_dtype("bfloat16"))
    self.assertIs(dtypes.float32_ref, dtypes.as_dtype("float32_ref"))
    self.assertIs(dtypes.float64_ref, dtypes.as_dtype("float64_ref"))
    self.assertIs(dtypes.int32_ref, dtypes.as_dtype("int32_ref"))
    self.assertIs(dtypes.uint8_ref, dtypes.as_dtype("uint8_ref"))
    self.assertIs(dtypes.int16_ref, dtypes.as_dtype("int16_ref"))
    self.assertIs(dtypes.int8_ref, dtypes.as_dtype("int8_ref"))
    self.assertIs(dtypes.string_ref, dtypes.as_dtype("string_ref"))
    self.assertIs(dtypes.complex64_ref, dtypes.as_dtype("complex64_ref"))
    self.assertIs(dtypes.complex128_ref, dtypes.as_dtype("complex128_ref"))
    self.assertIs(dtypes.int64_ref, dtypes.as_dtype("int64_ref"))
    self.assertIs(dtypes.bool_ref, dtypes.as_dtype("bool_ref"))
    self.assertIs(dtypes.qint8_ref, dtypes.as_dtype("qint8_ref"))
    self.assertIs(dtypes.quint8_ref, dtypes.as_dtype("quint8_ref"))
    self.assertIs(dtypes.qint32_ref, dtypes.as_dtype("qint32_ref"))
    self.assertIs(dtypes.bfloat16_ref, dtypes.as_dtype("bfloat16_ref"))
    with self.assertRaises(TypeError):
      dtypes.as_dtype("not_a_type")

  def testDTypesHaveUniqueNames(self):
    dtypez = []
    names = set()
    for datatype_enum in types_pb2.DataType.values():
      if datatype_enum == types_pb2.DT_INVALID:
        continue
      dtype = dtypes.as_dtype(datatype_enum)
      dtypez.append(dtype)
      names.add(dtype.name)
    self.assertEqual(len(dtypez), len(names))

  def testIsInteger(self):
    self.assertEqual(dtypes.as_dtype("int8").is_integer, True)
    self.assertEqual(dtypes.as_dtype("int16").is_integer, True)
    self.assertEqual(dtypes.as_dtype("int32").is_integer, True)
    self.assertEqual(dtypes.as_dtype("int64").is_integer, True)
    self.assertEqual(dtypes.as_dtype("uint8").is_integer, True)
    self.assertEqual(dtypes.as_dtype("uint16").is_integer, True)
    self.assertEqual(dtypes.as_dtype("complex64").is_integer, False)
    self.assertEqual(dtypes.as_dtype("complex128").is_integer, False)
    self.assertEqual(dtypes.as_dtype("float").is_integer, False)
    self.assertEqual(dtypes.as_dtype("double").is_integer, False)
    self.assertEqual(dtypes.as_dtype("string").is_integer, False)
    self.assertEqual(dtypes.as_dtype("bool").is_integer, False)
    self.assertEqual(dtypes.as_dtype("bfloat16").is_integer, False)
    self.assertEqual(dtypes.as_dtype("qint8").is_integer, False)
    self.assertEqual(dtypes.as_dtype("qint16").is_integer, False)
    self.assertEqual(dtypes.as_dtype("qint32").is_integer, False)
    self.assertEqual(dtypes.as_dtype("quint8").is_integer, False)
    self.assertEqual(dtypes.as_dtype("quint16").is_integer, False)

  def testIsFloating(self):
    self.assertEqual(dtypes.as_dtype("int8").is_floating, False)
    self.assertEqual(dtypes.as_dtype("int16").is_floating, False)
    self.assertEqual(dtypes.as_dtype("int32").is_floating, False)
    self.assertEqual(dtypes.as_dtype("int64").is_floating, False)
    self.assertEqual(dtypes.as_dtype("uint8").is_floating, False)
    self.assertEqual(dtypes.as_dtype("uint16").is_floating, False)
    self.assertEqual(dtypes.as_dtype("complex64").is_floating, False)
    self.assertEqual(dtypes.as_dtype("complex128").is_floating, False)
    self.assertEqual(dtypes.as_dtype("float32").is_floating, True)
    self.assertEqual(dtypes.as_dtype("float64").is_floating, True)
    self.assertEqual(dtypes.as_dtype("string").is_floating, False)
    self.assertEqual(dtypes.as_dtype("bool").is_floating, False)
    self.assertEqual(dtypes.as_dtype("bfloat16").is_floating, True)
    self.assertEqual(dtypes.as_dtype("qint8").is_floating, False)
    self.assertEqual(dtypes.as_dtype("qint16").is_floating, False)
    self.assertEqual(dtypes.as_dtype("qint32").is_floating, False)
    self.assertEqual(dtypes.as_dtype("quint8").is_floating, False)
    self.assertEqual(dtypes.as_dtype("quint16").is_floating, False)

  def testIsComplex(self):
    self.assertEqual(dtypes.as_dtype("int8").is_complex, False)
    self.assertEqual(dtypes.as_dtype("int16").is_complex, False)
    self.assertEqual(dtypes.as_dtype("int32").is_complex, False)
    self.assertEqual(dtypes.as_dtype("int64").is_complex, False)
    self.assertEqual(dtypes.as_dtype("uint8").is_complex, False)
    self.assertEqual(dtypes.as_dtype("uint16").is_complex, False)
    self.assertEqual(dtypes.as_dtype("complex64").is_complex, True)
    self.assertEqual(dtypes.as_dtype("complex128").is_complex, True)
    self.assertEqual(dtypes.as_dtype("float32").is_complex, False)
    self.assertEqual(dtypes.as_dtype("float64").is_complex, False)
    self.assertEqual(dtypes.as_dtype("string").is_complex, False)
    self.assertEqual(dtypes.as_dtype("bool").is_complex, False)
    self.assertEqual(dtypes.as_dtype("bfloat16").is_complex, False)
    self.assertEqual(dtypes.as_dtype("qint8").is_complex, False)
    self.assertEqual(dtypes.as_dtype("qint16").is_complex, False)
    self.assertEqual(dtypes.as_dtype("qint32").is_complex, False)
    self.assertEqual(dtypes.as_dtype("quint8").is_complex, False)
    self.assertEqual(dtypes.as_dtype("quint16").is_complex, False)

  def testIsUnsigned(self):
    self.assertEqual(dtypes.as_dtype("int8").is_unsigned, False)
    self.assertEqual(dtypes.as_dtype("int16").is_unsigned, False)
    self.assertEqual(dtypes.as_dtype("int32").is_unsigned, False)
    self.assertEqual(dtypes.as_dtype("int64").is_unsigned, False)
    self.assertEqual(dtypes.as_dtype("uint8").is_unsigned, True)
    self.assertEqual(dtypes.as_dtype("uint16").is_unsigned, True)
    self.assertEqual(dtypes.as_dtype("float32").is_unsigned, False)
    self.assertEqual(dtypes.as_dtype("float64").is_unsigned, False)
    self.assertEqual(dtypes.as_dtype("bool").is_unsigned, False)
    self.assertEqual(dtypes.as_dtype("string").is_unsigned, False)
    self.assertEqual(dtypes.as_dtype("complex64").is_unsigned, False)
    self.assertEqual(dtypes.as_dtype("complex128").is_unsigned, False)
    self.assertEqual(dtypes.as_dtype("bfloat16").is_unsigned, False)
    self.assertEqual(dtypes.as_dtype("qint8").is_unsigned, False)
    self.assertEqual(dtypes.as_dtype("qint16").is_unsigned, False)
    self.assertEqual(dtypes.as_dtype("qint32").is_unsigned, False)
    self.assertEqual(dtypes.as_dtype("quint8").is_unsigned, False)
    self.assertEqual(dtypes.as_dtype("quint16").is_unsigned, False)

  def testMinMax(self):
    # make sure min/max evaluates for all data types that have min/max
    for datatype_enum in types_pb2.DataType.values():
      if not _is_numeric_dtype_enum(datatype_enum):
        continue
      dtype = dtypes.as_dtype(datatype_enum)
      numpy_dtype = dtype.as_numpy_dtype

      # ignore types for which there are no minimum/maximum (or we cannot
      # compute it, such as for the q* types)
      if (dtype.is_quantized or dtype.base_dtype == dtypes.bool or
          dtype.base_dtype == dtypes.string or
          dtype.base_dtype == dtypes.complex64 or
          dtype.base_dtype == dtypes.complex128):
        continue

      print("%s: %s - %s" % (dtype, dtype.min, dtype.max))

      # check some values that are known
      if numpy_dtype == np.bool_:
        self.assertEquals(dtype.min, 0)
        self.assertEquals(dtype.max, 1)
      if numpy_dtype == np.int8:
        self.assertEquals(dtype.min, -128)
        self.assertEquals(dtype.max, 127)
      if numpy_dtype == np.int16:
        self.assertEquals(dtype.min, -32768)
        self.assertEquals(dtype.max, 32767)
      if numpy_dtype == np.int32:
        self.assertEquals(dtype.min, -2147483648)
        self.assertEquals(dtype.max, 2147483647)
      if numpy_dtype == np.int64:
        self.assertEquals(dtype.min, -9223372036854775808)
        self.assertEquals(dtype.max, 9223372036854775807)
      if numpy_dtype == np.uint8:
        self.assertEquals(dtype.min, 0)
        self.assertEquals(dtype.max, 255)
      if numpy_dtype == np.uint16:
        if dtype == dtypes.uint16:
          self.assertEquals(dtype.min, 0)
          self.assertEquals(dtype.max, 65535)
        elif dtype == dtypes.bfloat16:
          self.assertEquals(dtype.min, 0)
          self.assertEquals(dtype.max, 4294967295)
      if numpy_dtype == np.uint32:
        self.assertEquals(dtype.min, 0)
        self.assertEquals(dtype.max, 4294967295)
      if numpy_dtype == np.uint64:
        self.assertEquals(dtype.min, 0)
        self.assertEquals(dtype.max, 18446744073709551615)
      if numpy_dtype in (np.float16, np.float32, np.float64):
        self.assertEquals(dtype.min, np.finfo(numpy_dtype).min)
        self.assertEquals(dtype.max, np.finfo(numpy_dtype).max)
      if numpy_dtype == dtypes.bfloat16.as_numpy_dtype:
        self.assertEquals(dtype.min, float.fromhex("-0x1.FEp127"))
        self.assertEquals(dtype.max, float.fromhex("0x1.FEp127"))

  def testRepr(self):
    for enum, name in dtypes._TYPE_TO_STRING.items():
      if enum > 100:
        continue
      dtype = dtypes.DType(enum)
      self.assertEquals(repr(dtype), "tf." + name)
      import tensorflow as tf
      dtype2 = eval(repr(dtype))
      self.assertEquals(type(dtype2), dtypes.DType)
      self.assertEquals(dtype, dtype2)

  def testEqWithNonTFTypes(self):
    self.assertNotEqual(dtypes.int32, int)
    self.assertNotEqual(dtypes.float64, 2.1)

<<<<<<< HEAD
  def testPythonTypesConversion(self):
    self.assertIs(dtypes.float32, dtypes.as_dtype(float))
    self.assertIs(dtypes.bool, dtypes.as_dtype(bool))
=======
  def testReduce(self):
    for enum in dtypes._TYPE_TO_STRING:
      dtype = dtypes.DType(enum)
      ctor, args = dtype.__reduce__()
      self.assertEquals(ctor, dtypes.as_dtype)
      self.assertEquals(args, (dtype.name,))
      reconstructed = ctor(*args)
      self.assertEquals(reconstructed, dtype)

>>>>>>> 554c587c

if __name__ == "__main__":
  googletest.main()<|MERGE_RESOLUTION|>--- conflicted
+++ resolved
@@ -295,11 +295,10 @@
     self.assertNotEqual(dtypes.int32, int)
     self.assertNotEqual(dtypes.float64, 2.1)
 
-<<<<<<< HEAD
   def testPythonTypesConversion(self):
     self.assertIs(dtypes.float32, dtypes.as_dtype(float))
     self.assertIs(dtypes.bool, dtypes.as_dtype(bool))
-=======
+
   def testReduce(self):
     for enum in dtypes._TYPE_TO_STRING:
       dtype = dtypes.DType(enum)
@@ -309,7 +308,6 @@
       reconstructed = ctor(*args)
       self.assertEquals(reconstructed, dtype)
 
->>>>>>> 554c587c
 
 if __name__ == "__main__":
   googletest.main()