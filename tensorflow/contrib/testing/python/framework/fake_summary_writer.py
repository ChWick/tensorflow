--- conflicted
+++ resolved
@@ -127,10 +127,6 @@
 
   def reopen(self):
     pass
-<<<<<<< HEAD
-  
-=======
 
->>>>>>> 1a1bef74
   def close(self):
     pass