--- conflicted
+++ resolved
@@ -40,12 +40,8 @@
   cp tensorflow/tools/pip_package/README ${TMPDIR}
   cp tensorflow/tools/pip_package/setup.py ${TMPDIR}
 
-<<<<<<< HEAD
-  # Before we leave the top-level directory, make sure we know how to call python.
-=======
   # Before we leave the top-level directory, make sure we know how to
   # call python.
->>>>>>> 0cf264b7
   source tools/python_bin_path.sh
 
   pushd ${TMPDIR}
