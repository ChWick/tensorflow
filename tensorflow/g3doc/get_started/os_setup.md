# Download and Setup

You can install TensorFlow either from our provided binary packages or from the
github source.

## Requirements

The TensorFlow Python API supports Python 2.7 and Python 3.3+.

The GPU version (Linux only) works best with Cuda Toolkit 7.5 and
cuDNN v4.  other versions are supported (Cuda toolkit >= 7.0 and
cuDNN 6.5(v2), 7.0(v3), v5) only when installing from sources.
Please see [Cuda installation](#optional-install-cuda-gpus-on-linux)
for details.

## Overview

We support different ways to install TensorFlow:

*  [Pip install](#pip-installation): Install TensorFlow on your machine, possibly
   upgrading previously installed Python packages.  May impact existing
   Python programs on your machine.
*  [Virtualenv install](#virtualenv-installation): Install TensorFlow in its own
   directory, not impacting any existing Python programs on your machine.
*  [Anaconda install](#anaconda-installation): Install TensorFlow in its own
   environment for those running the Anaconda Python distribution.  Does not
   impact existing Python programs on your machine.
*  [Docker install](#docker-installation): Run TensorFlow in a Docker container
   isolated from all other programs on your machine.
*  [Installing from sources](#installing-from-sources): Install TensorFlow by
   building a pip wheel that you then install using pip.

If you are familiar with Pip, Virtualenv, Anaconda, or Docker, please feel free to adapt
the instructions to your particular needs.  The names of the pip and Docker
images are listed in the corresponding installation sections.

If you encounter installation errors, see
[common problems](#common-problems) for some solutions.

## Pip Installation

[Pip](https://en.wikipedia.org/wiki/Pip_(package_manager)) is a package
management system used to install and manage software packages written in
Python.

The packages that will be installed or upgraded during the pip install are listed in the
[REQUIRED_PACKAGES section of setup.py](https://github.com/tensorflow/tensorflow/blob/master/tensorflow/tools/pip_package/setup.py)

Install pip (or pip3 for python3) if it is not already installed:

```bash
# Ubuntu/Linux 64-bit
$ sudo apt-get install python-pip python-dev

# Mac OS X
$ sudo easy_install pip
$ sudo easy_install --upgrade six
```

Then, select the correct binary to install:

```bash
<<<<<<< HEAD
# Ubuntu/Linux 64-bit, CPU only, Python 2.7:
$ sudo pip install --upgrade https://storage.googleapis.com/tensorflow/linux/cpu/tensorflow-0.9.0-cp27-none-linux_x86_64.whl

# Ubuntu/Linux 64-bit, GPU enabled, Python 2.7. Requires CUDA toolkit 7.5 and cuDNN v4.
# For other versions, see "Install from sources" below.
$ sudo pip install --upgrade https://storage.googleapis.com/tensorflow/linux/gpu/tensorflow-0.9.0-cp27-none-linux_x86_64.whl

# Mac OS X, CPU only:
$ sudo easy_install --upgrade six
$ sudo pip install --upgrade https://storage.googleapis.com/tensorflow/mac/tensorflow-0.9.0-py2-none-any.whl
=======
# Ubuntu/Linux 64-bit, CPU only, Python 2.7
$ export TF_BINARY_URL=https://storage.googleapis.com/tensorflow/linux/cpu/tensorflow-0.9.0-cp27-none-linux_x86_64.whl

# Ubuntu/Linux 64-bit, GPU enabled, Python 2.7 
# Requires CUDA toolkit 7.5 and CuDNN v4. For other versions, see "Install from sources" below.
$ export TF_BINARY_URL=https://storage.googleapis.com/tensorflow/linux/gpu/tensorflow-0.9.0-cp27-none-linux_x86_64.whl

# Mac OS X, CPU only, Python 2.7:
$ export TF_BINARY_URL=https://storage.googleapis.com/tensorflow/mac/tensorflow-0.9.0-py2-none-any.whl

# Ubuntu/Linux 64-bit, CPU only, Python 3.4
$ export TF_BINARY_URL=https://storage.googleapis.com/tensorflow/linux/cpu/tensorflow-0.9.0-cp34-cp34m-linux_x86_64.whl

# Ubuntu/Linux 64-bit, GPU enabled, Python 3.4 
# Requires CUDA toolkit 7.5 and CuDNN v4. For other versions, see "Install from sources" below.
$ export TF_BINARY_URL=https://storage.googleapis.com/tensorflow/linux/gpu/tensorflow-0.9.0-cp34-cp34m-linux_x86_64.whl

# Ubuntu/Linux 64-bit, CPU only, Python 3.5
$ export TF_BINARY_URL=https://storage.googleapis.com/tensorflow/linux/cpu/tensorflow-0.9.0-cp35-cp35m-linux_x86_64.whl

# Ubuntu/Linux 64-bit, GPU enabled, Python 3.5 
# Requires CUDA toolkit 7.5 and CuDNN v4. For other versions, see "Install from sources" below.
$ export TF_BINARY_URL=https://storage.googleapis.com/tensorflow/linux/gpu/tensorflow-0.9.0-cp35-cp35m-linux_x86_64.whl

# Mac OS X, CPU only, Python 3.4 or 3.5:
$ export TF_BINARY_URL=https://storage.googleapis.com/tensorflow/mac/tensorflow-0.9.0-py3-none-any.whl
>>>>>>> 896086b2
```

Install TensorFlow:

```bash
<<<<<<< HEAD
# Ubuntu/Linux 64-bit, CPU only, Python 3.4:
$ sudo pip3 install --upgrade https://storage.googleapis.com/tensorflow/linux/cpu/tensorflow-0.9.0-cp34-cp34m-linux_x86_64.whl

# Ubuntu/Linux 64-bit, GPU enabled, Python 3.4. Requires CUDA toolkit 7.5 and cuDNN v4.
# For other versions, see "Install from sources" below.
$ sudo pip3 install --upgrade https://storage.googleapis.com/tensorflow/linux/gpu/tensorflow-0.9.0-cp34-cp34m-linux_x86_64.whl

# Mac OS X, CPU only:
$ sudo easy_install --upgrade six
$ sudo pip3 install --upgrade https://storage.googleapis.com/tensorflow/mac/tensorflow-0.9.0-py3-none-any.whl
=======
# Python 2
$ sudo pip install --upgrade $TF_BINARY_URL

# Python 3
$ sudo pip3 install --upgrade $TF_BINARY_URL
>>>>>>> 896086b2
```

NOTE: If you are upgrading from a previous installation of TensorFlow < 0.7.1,
you should uninstall the previous TensorFlow *and protobuf* using `pip
uninstall` first to make sure you get a clean installation of the updated
protobuf dependency.


You can now [test your installation](#test-the-tensorflow-installation).

## Virtualenv installation

[Virtualenv](http://docs.python-guide.org/en/latest/dev/virtualenvs/) is a tool
to keep the dependencies required by different Python projects in separate
places.  The Virtualenv installation of TensorFlow will not override
pre-existing version of the Python packages needed by TensorFlow.

With [Virtualenv](https://pypi.python.org/pypi/virtualenv) the installation is
as follows:

*  Install pip and Virtualenv.
*  Create a Virtualenv environment.
*  Activate the Virtualenv environment and install TensorFlow in it.
*  After the install you will activate the Virtualenv environment each time you
   want to use TensorFlow.

Install pip and Virtualenv:

```bash
# Ubuntu/Linux 64-bit
$ sudo apt-get install python-pip python-dev python-virtualenv

# Mac OS X
$ sudo easy_install pip
$ sudo pip install --upgrade virtualenv
```

Create a Virtualenv environment in the directory `~/tensorflow`:

```bash
$ virtualenv --system-site-packages ~/tensorflow
```

Activate the environment:

```bash
$ source ~/tensorflow/bin/activate  # If using bash
$ source ~/tensorflow/bin/activate.csh  # If using csh
(tensorflow)$  # Your prompt should change
```

<<<<<<< HEAD
# Ubuntu/Linux 64-bit, CPU only, Python 2.7:
(tensorflow)$ pip install --upgrade https://storage.googleapis.com/tensorflow/linux/cpu/tensorflow-0.9.0-cp27-none-linux_x86_64.whl

# Ubuntu/Linux 64-bit, GPU enabled, Python 2.7. Requires CUDA toolkit 7.5 and cuDNN v4.
# For other versions, see "Install from sources" below.
(tensorflow)$ pip install --upgrade https://storage.googleapis.com/tensorflow/linux/gpu/tensorflow-0.9.0-cp27-none-linux_x86_64.whl

# Mac OS X, CPU only:
(tensorflow)$ pip install --upgrade https://storage.googleapis.com/tensorflow/mac/tensorflow-0.9.0-py2-none-any.whl
```
=======
Now, install TensorFlow just as you would for a regular Pip installation. First select the correct binary to install:

```bash
# Ubuntu/Linux 64-bit, CPU only, Python 2.7
(tensorflow)$ export TF_BINARY_URL=https://storage.googleapis.com/tensorflow/linux/cpu/tensorflow-0.9.0-cp27-none-linux_x86_64.whl

# Ubuntu/Linux 64-bit, GPU enabled, Python 2.7 
# Requires CUDA toolkit 7.5 and CuDNN v4. For other versions, see "Install from sources" below.
(tensorflow)$ export TF_BINARY_URL=https://storage.googleapis.com/tensorflow/linux/gpu/tensorflow-0.9.0-cp27-none-linux_x86_64.whl
>>>>>>> 896086b2

# Mac OS X, CPU only, Python 2.7:
(tensorflow)$ export TF_BINARY_URL=https://storage.googleapis.com/tensorflow/mac/tensorflow-0.9.0-py2-none-any.whl

# Ubuntu/Linux 64-bit, CPU only, Python 3.4
(tensorflow)$ export TF_BINARY_URL=https://storage.googleapis.com/tensorflow/linux/cpu/tensorflow-0.9.0-cp34-cp34m-linux_x86_64.whl

# Ubuntu/Linux 64-bit, GPU enabled, Python 3.4 
# Requires CUDA toolkit 7.5 and CuDNN v4. For other versions, see "Install from sources" below.
(tensorflow)$ export TF_BINARY_URL=https://storage.googleapis.com/tensorflow/linux/gpu/tensorflow-0.9.0-cp34-cp34m-linux_x86_64.whl

<<<<<<< HEAD
# Ubuntu/Linux 64-bit, CPU only, Python 3.4:
(tensorflow)$ pip3 install --upgrade https://storage.googleapis.com/tensorflow/linux/cpu/tensorflow-0.9.0-cp34-cp34m-linux_x86_64.whl

# Ubuntu/Linux 64-bit, GPU enabled, Python 3.4. Requires CUDA toolkit 7.5 and cuDNN v4.
# For other versions, see "Install from sources" below.
(tensorflow)$ pip3 install --upgrade https://storage.googleapis.com/tensorflow/linux/gpu/tensorflow-0.9.0-cp34-cp34m-linux_x86_64.whl

# Mac OS X, CPU only:
(tensorflow)$ pip3 install --upgrade https://storage.googleapis.com/tensorflow/mac/tensorflow-0.9.0-py3-none-any.whl
=======
# Ubuntu/Linux 64-bit, CPU only, Python 3.5
(tensorflow)$ export TF_BINARY_URL=https://storage.googleapis.com/tensorflow/linux/cpu/tensorflow-0.9.0-cp35-cp35m-linux_x86_64.whl

# Ubuntu/Linux 64-bit, GPU enabled, Python 3.5 
# Requires CUDA toolkit 7.5 and CuDNN v4. For other versions, see "Install from sources" below.
(tensorflow)$ export TF_BINARY_URL=https://storage.googleapis.com/tensorflow/linux/gpu/tensorflow-0.9.0-cp35-cp35m-linux_x86_64.whl

# Mac OS X, CPU only, Python 3.4 or 3.5:
(tensorflow)$ export TF_BINARY_URL=https://storage.googleapis.com/tensorflow/mac/tensorflow-0.9.0-py3-none-any.whl
```

Finally install TensorFlow:

```bash
# Python 2
(tensorflow)$ pip install --upgrade $TF_BINARY_URL

# Python 3
(tensorflow)$ pip3 install --upgrade $TF_BINARY_URL
>>>>>>> 896086b2
```

With the Virtualenv environment activated, you can now
[test your installation](#test-the-tensorflow-installation).

When you are done using TensorFlow, deactivate the environment.

```bash
(tensorflow)$ deactivate

$  # Your prompt should change back
```

To use TensorFlow later you will have to activate the Virtualenv environment again:

```bash
$ source ~/tensorflow/bin/activate  # If using bash.
$ source ~/tensorflow/bin/activate.csh  # If using csh.
(tensorflow)$  # Your prompt should change.
# Run Python programs that use TensorFlow.
...
# When you are done using TensorFlow, deactivate the environment.
(tensorflow)$ deactivate
```

## Anaconda installation

[Anaconda](https://www.continuum.io/why-anaconda) is a Python distribution that
includes a large number of standard numeric and scientific computing packages.
Anaconda uses a package manager called ["conda"](http://conda.pydata.org) that has its own
[environment system](http://conda.pydata.org/docs/using/envs.html) similar to Virtualenv.

As with Virtualenv, conda environments keep the dependencies required by
different Python projects in separate places.  The Anaconda environment
installation of TensorFlow will not override pre-existing version of the Python
packages needed by TensorFlow.

*  Install Anaconda.
*  Create a conda environment.
*  Activate the conda environment and install TensorFlow in it.
*  After the install you will activate the conda environment each time you
   want to use TensorFlow.

Install Anaconda:

Follow the instructions on the [Anaconda download site](https://www.continuum.io/downloads)

Create a conda environment called `tensorflow`:

```bash
# Python 2.7
$ conda create -n tensorflow python=2.7

# Python 3.4
$ conda create -n tensorflow python=3.4

# Python 3.5
$ conda create -n tensorflow python=3.5
```

Activate the environment and use conda or pip to install TensorFlow inside it.

### Using conda

A community maintained conda package is available [from conda-forge](https://github.com/conda-forge/tensorflow-feedstock).

Only the CPU version of TensorFlow is available at the moment and can be installed in the conda environment for Python 2 or Python 3.

```bash
$ source activate tensorflow
(tensorflow)$  # Your prompt should change

# Linux/Mac OS X, Python 2.7/3.4/3.5, CPU only:
(tensorflow)$ conda install -c conda-forge tensorflow
```

### Using pip

If using pip make sure to use the `--ignore-installed` flag to prevent errors about `easy_install`.

```bash
$ source activate tensorflow
(tensorflow)$  # Your prompt should change
```

<<<<<<< HEAD
# Ubuntu/Linux 64-bit, CPU only, Python 2.7:
(tensorflow)$ pip install --ignore-installed --upgrade https://storage.googleapis.com/tensorflow/linux/cpu/tensorflow-0.9.0-cp27-none-linux_x86_64.whl

# Ubuntu/Linux 64-bit, GPU enabled, Python 2.7. Requires CUDA toolkit 7.5 and cuDNN v4.
# For other versions, see "Install from sources" below.
(tensorflow)$ pip install --ignore-installed --upgrade https://storage.googleapis.com/tensorflow/linux/gpu/tensorflow-0.9.0-cp27-none-linux_x86_64.whl

# Mac OS X, CPU only:
(tensorflow)$ pip install --ignore-installed --upgrade https://storage.googleapis.com/tensorflow/mac/tensorflow-0.9.0-py2-none-any.whl
```
=======
Now, install TensorFlow just as you would for a regular Pip installation. First select the correct binary to install:

```bash
# Ubuntu/Linux 64-bit, CPU only, Python 2.7
(tensorflow)$ export TF_BINARY_URL=https://storage.googleapis.com/tensorflow/linux/cpu/tensorflow-0.9.0-cp27-none-linux_x86_64.whl

# Ubuntu/Linux 64-bit, GPU enabled, Python 2.7 
# Requires CUDA toolkit 7.5 and CuDNN v4. For other versions, see "Install from sources" below.
(tensorflow)$ export TF_BINARY_URL=https://storage.googleapis.com/tensorflow/linux/gpu/tensorflow-0.9.0-cp27-none-linux_x86_64.whl
>>>>>>> 896086b2

# Mac OS X, CPU only, Python 2.7:
(tensorflow)$ export TF_BINARY_URL=https://storage.googleapis.com/tensorflow/mac/tensorflow-0.9.0-py2-none-any.whl

# Ubuntu/Linux 64-bit, CPU only, Python 3.4
(tensorflow)$ export TF_BINARY_URL=https://storage.googleapis.com/tensorflow/linux/cpu/tensorflow-0.9.0-cp34-cp34m-linux_x86_64.whl

# Ubuntu/Linux 64-bit, GPU enabled, Python 3.4 
# Requires CUDA toolkit 7.5 and CuDNN v4. For other versions, see "Install from sources" below.
(tensorflow)$ export TF_BINARY_URL=https://storage.googleapis.com/tensorflow/linux/gpu/tensorflow-0.9.0-cp34-cp34m-linux_x86_64.whl

<<<<<<< HEAD
# Ubuntu/Linux 64-bit, CPU only, Python 3.4:
(tensorflow)$ pip install --ignore-installed --upgrade https://storage.googleapis.com/tensorflow/linux/cpu/tensorflow-0.9.0-cp34-cp34m-linux_x86_64.whl

# Ubuntu/Linux 64-bit, GPU enabled, Python 3.4. Requires CUDA toolkit 7.5 and cuDNN v4.
# For other versions, see "Install from sources" below.
(tensorflow)$ pip install --ignore-installed --upgrade https://storage.googleapis.com/tensorflow/linux/gpu/tensorflow-0.9.0-cp34-cp34m-linux_x86_64.whl

# Mac OS X, CPU only:
(tensorflow)$ pip install --ignore-installed --upgrade https://storage.googleapis.com/tensorflow/mac/tensorflow-0.9.0-py3-none-any.whl
=======
# Ubuntu/Linux 64-bit, CPU only, Python 3.5
(tensorflow)$ export TF_BINARY_URL=https://storage.googleapis.com/tensorflow/linux/cpu/tensorflow-0.9.0-cp35-cp35m-linux_x86_64.whl

# Ubuntu/Linux 64-bit, GPU enabled, Python 3.5 
# Requires CUDA toolkit 7.5 and CuDNN v4. For other versions, see "Install from sources" below.
(tensorflow)$ export TF_BINARY_URL=https://storage.googleapis.com/tensorflow/linux/gpu/tensorflow-0.9.0-cp35-cp35m-linux_x86_64.whl

# Mac OS X, CPU only, Python 3.4 or 3.5:
(tensorflow)$ export TF_BINARY_URL=https://storage.googleapis.com/tensorflow/mac/tensorflow-0.9.0-py3-none-any.whl
```

Finally install TensorFlow:

```bash
# Python 2
(tensorflow)$ pip install --upgrade $TF_BINARY_URL

# Python 3
(tensorflow)$ pip3 install --upgrade $TF_BINARY_URL
>>>>>>> 896086b2
```

### Usage

With the conda environment activated, you can now
[test your installation](#test-the-tensorflow-installation).

When you are done using TensorFlow, deactivate the environment.

```bash
(tensorflow)$ source deactivate

$  # Your prompt should change back
```

To use TensorFlow later you will have to activate the conda environment again:

```bash
$ source activate tensorflow
(tensorflow)$  # Your prompt should change.
# Run Python programs that use TensorFlow.
...
# When you are done using TensorFlow, deactivate the environment.
(tensorflow)$ source deactivate
```

## Docker installation

[Docker](http://docker.com/) is a system to build self contained versions of a
Linux operating system running on your machine.  When you install and run
TensorFlow via Docker it completely isolates the installation from pre-existing
packages on your machine.

We provide 4 Docker images:

* `gcr.io/tensorflow/tensorflow`: TensorFlow CPU binary image.
* `gcr.io/tensorflow/tensorflow:latest-devel`: CPU Binary image plus source
code.
* `gcr.io/tensorflow/tensorflow:latest-gpu`: TensorFlow GPU binary image.
* `gcr.io/tensorflow/tensorflow:latest-devel-gpu`: GPU Binary image plus source
code.

We also have tags with `latest` replaced by a released version (e.g., `0.9.0-gpu`).

With Docker the installation is as follows:

*  Install Docker on your machine.
*  Create a [Docker
group](http://docs.docker.com/engine/installation/ubuntulinux/#create-a-docker-group)
to allow launching containers without `sudo`.
*  Launch a Docker container with the TensorFlow image.  The image
   gets downloaded automatically on first launch.

See [installing Docker](http://docs.docker.com/engine/installation/) for instructions
on installing Docker on your machine.

After Docker is installed, launch a Docker container with the TensorFlow binary
image as follows.

```bash
$ docker run -it -p 8888:8888 gcr.io/tensorflow/tensorflow
```

The option `-p 8888:8888` is used to publish the Docker container᾿s internal port to the host machine, in this case to ensure Jupyter notebook connection.

The format of the port mapping is `hostPort:containerPort`. You can specify any valid port number for the host port but have to use `8888` for the container port portion.

For NVidia GPU support install latest NVidia drivers and
[nvidia-docker](https://github.com/NVIDIA/nvidia-docker).
Run with

```bash
$ nvidia-docker run -it -p 8888:8888 gcr.io/tensorflow/tensorflow:latest-gpu
```

For more details see (TensorFlow docker readme)[https://github.com/tensorflow/tensorflow/tree/master/tensorflow/tools/docker].

You can now [test your installation](#test-the-tensorflow-installation) within the Docker container.

## Test the TensorFlow installation

### (Optional, Linux) Enable GPU Support

If you installed the GPU version of TensorFlow, you must also install the Cuda
Toolkit 7.5 and cuDNN v4.  Please see [Cuda installation](#optional-install-cuda-gpus-on-linux).

You also need to set the `LD_LIBRARY_PATH` and `CUDA_HOME` environment
variables.  Consider adding the commands below to your `~/.bash_profile`.  These
assume your CUDA installation is in `/usr/local/cuda`:

```bash
export LD_LIBRARY_PATH="$LD_LIBRARY_PATH:/usr/local/cuda/lib64"
export CUDA_HOME=/usr/local/cuda
```

### Run TensorFlow from the Command Line

See [common problems](#common-problems) if an error happens.

Open a terminal and type the following:

```bash
$ python
...
>>> import tensorflow as tf
>>> hello = tf.constant('Hello, TensorFlow!')
>>> sess = tf.Session()
>>> print(sess.run(hello))
Hello, TensorFlow!
>>> a = tf.constant(10)
>>> b = tf.constant(32)
>>> print(sess.run(a + b))
42
>>>
```

### Run a TensorFlow demo model

All TensorFlow packages, including the demo models, are installed in the Python library.
The exact location of the Python library depends on your system, but is usually one of:

```bash
/usr/local/lib/python2.7/dist-packages/tensorflow
/usr/local/lib/python2.7/site-packages/tensorflow
```

You can find out the directory with the following command (make sure to use the Python you installed TensorFlow to, for example, use `python3` instead of `python` if you installed for Python 3):

```bash
$ python -c 'import os; import inspect; import tensorflow; print(os.path.dirname(inspect.getfile(tensorflow)))'
```

The simple demo model for classifying handwritten digits from the MNIST dataset
is in the sub-directory `models/image/mnist/convolutional.py`.  You can run it from the command
line as follows (make sure to use the Python you installed TensorFlow with):

```bash
# Using 'python -m' to find the program in the python search path:
$ python -m tensorflow.models.image.mnist.convolutional
Extracting data/train-images-idx3-ubyte.gz
Extracting data/train-labels-idx1-ubyte.gz
Extracting data/t10k-images-idx3-ubyte.gz
Extracting data/t10k-labels-idx1-ubyte.gz
...etc...

# You can alternatively pass the path to the model program file to the python
# interpreter (make sure to use the python distribution you installed
# TensorFlow to, for example, .../python3.X/... for Python 3).
$ python /usr/local/lib/python2.7/dist-packages/tensorflow/models/image/mnist/convolutional.py
...
```

## Installing from sources

When installing from source you will build a pip wheel that you then install
using pip. You'll need pip for that, so install it as described
[above](#pip-installation).

### Clone the TensorFlow repository

```bash
$ git clone https://github.com/tensorflow/tensorflow
```

Note that these instructions will install the latest master branch
of tensorflow. If you want to install a specific branch (such as a release branch),
pass `-b <branchname>` to the `git clone` command and `--recurse-submodules` for
r0.8 and earlier to fetch the protobuf library that TensorFlow depends on.

### Installation for Linux

#### Install Bazel

Follow instructions [here](http://bazel.io/docs/install.html) to install the
dependencies for bazel. Then download the latest stable bazel version using the
[installer for your system](https://github.com/bazelbuild/bazel/releases) and
run the installer as mentioned there:

```bash
$ chmod +x PATH_TO_INSTALL.SH
$ ./PATH_TO_INSTALL.SH --user
```

Remember to replace `PATH_TO_INSTALL.SH` with the location where you
downloaded the installer.

Finally, follow the instructions in that script to place `bazel` into your
binary path.

#### Install other dependencies

```bash
# For Python 2.7:
$ sudo apt-get install python-numpy swig python-dev python-wheel
# For Python 3.x:
$ sudo apt-get install python3-numpy swig python3-dev python3-wheel
```

#### Configure the installation

Run the `configure` script at the root of the tree.  The configure script
asks you for the path to your python interpreter and allows (optional)
configuration of the CUDA libraries (see [below](#configure-tensorflows-canonical-view-of-cuda-libraries)).

This step is used to locate the python and numpy header files.

```bash
$ ./configure
Please specify the location of python. [Default is /usr/bin/python]:
```

#### Optional: Install CUDA (GPUs on Linux)

In order to build or run TensorFlow with GPU support, both NVIDIA's Cuda Toolkit (>= 7.0) and
cuDNN (>= v2) need to be installed.

TensorFlow GPU support requires having a GPU card with NVidia Compute Capability >= 3.0.
Supported cards include but are not limited to:

* NVidia Titan
* NVidia Titan X
* NVidia K20
* NVidia K40

##### Check NVIDIA Compute Capability of your GPU card

https://developer.nvidia.com/cuda-gpus

##### Download and install Cuda Toolkit

https://developer.nvidia.com/cuda-downloads

Install version 7.5 if using our binary releases.

Install the toolkit into e.g. `/usr/local/cuda`

##### Download and install cuDNN

https://developer.nvidia.com/cudnn

Download cuDNN v4 (v5 is currently a release candidate and is only supported when
installing TensorFlow from sources).

Uncompress and copy the cuDNN files into the toolkit directory.  Assuming the
toolkit is installed in `/usr/local/cuda`, run the following commands (edited
to reflect the cuDNN version you downloaded):

``` bash
tar xvzf cudnn-7.5-linux-x64-v4.tgz
sudo cp cudnn-7.5-linux-x64-v4/cudnn.h /usr/local/cuda/include
sudo cp cudnn-7.5-linux-x64-v4/libcudnn* /usr/local/cuda/lib64
sudo chmod a+r /usr/local/cuda/include/cudnn.h /usr/local/cuda/lib64/libcudnn*
```

##### Configure TensorFlow's canonical view of Cuda libraries

When running the `configure` script from the root of your source tree, select
the option `Y` when asked to build TensorFlow with GPU support. If you have
several versions of Cuda or cuDNN installed, you should definitely select
one explicitly instead of relying on the system default. You should see
prompts like the following:

``` bash
$ ./configure
Please specify the location of python. [Default is /usr/bin/python]:
Do you wish to build TensorFlow with GPU support? [y/N] y
GPU support will be enabled for TensorFlow

Please specify which gcc nvcc should use as the host compiler. [Default is
/usr/bin/gcc]: /usr/bin/gcc-4.9

Please specify the Cuda SDK version you want to use, e.g. 7.0. [Leave
empty to use system default]: 7.5

Please specify the location where CUDA 7.5 toolkit is installed. Refer to
README.md for more details. [default is: /usr/local/cuda]: /usr/local/cuda

Please specify the cuDNN version you want to use. [Leave empty to use system
default]: 4.0.4

Please specify the location where the cuDNN 4.0.4 library is installed. Refer to
README.md for more details. [default is: /usr/local/cuda]: /usr/local/cudnn-r4-rc/

Please specify a list of comma-separated Cuda compute capabilities you want to
build with. You can find the compute capability of your device at:
https://developer.nvidia.com/cuda-gpus.
Please note that each additional compute capability significantly increases your
build time and binary size. [Default is: \"3.5,5.2\"]: 3.5

Setting up Cuda include
Setting up Cuda lib64
Setting up Cuda bin
Setting up Cuda nvvm
Setting up CUPTI include
Setting up CUPTI lib64
Configuration finished
```

This creates a canonical set of symbolic links to the Cuda libraries on your system.
Every time you change the Cuda library paths you need to run this step again before
you invoke the bazel build command. For the cuDNN libraries, use '6.5' for R2, '7.0'
for R3, and '4.0.4' for R4-RC.


##### Build your target with GPU support
From the root of your source tree, run:

```bash
$ bazel build -c opt --config=cuda //tensorflow/cc:tutorials_example_trainer

$ bazel-bin/tensorflow/cc/tutorials_example_trainer --use_gpu
# Lots of output. This tutorial iteratively calculates the major eigenvalue of
# a 2x2 matrix, on GPU. The last few lines look like this.
000009/000005 lambda = 2.000000 x = [0.894427 -0.447214] y = [1.788854 -0.894427]
000006/000001 lambda = 2.000000 x = [0.894427 -0.447214] y = [1.788854 -0.894427]
000009/000009 lambda = 2.000000 x = [0.894427 -0.447214] y = [1.788854 -0.894427]
```

Note that "--config=cuda" is needed to enable the GPU support.

##### Known issues

* Although it is possible to build both Cuda and non-Cuda configs under the same
source tree, we recommend to run `bazel clean` when switching between these two
configs in the same source tree.

* You have to run configure before running bazel build. Otherwise, the build
will fail with a clear error message. In the future, we might consider making
this more convenient by including the configure step in our build process.

### Installation for Mac OS X

We recommend using [homebrew](http://brew.sh) to install the bazel and SWIG
dependencies, and installing python dependencies using easy_install or pip.

Of course you can also install Swig from source without using homebrew. In that
case, be sure to install its dependency [PCRE](http://www.pcre.org) and not PCRE2.

#### Dependencies

Follow instructions [here](http://bazel.io/docs/install.html) to install the
dependencies for bazel. You can then use homebrew to install bazel and SWIG:

```bash
$ brew install bazel swig
```

You can install the python dependencies using easy_install or pip. Using
easy_install, run

```bash
$ sudo easy_install -U six
$ sudo easy_install -U numpy
$ sudo easy_install wheel
```

We also recommend the [ipython](https://ipython.org) enhanced python shell,
which you can install as follows:

```bash
$ sudo easy_install ipython
```

If you plan to  build with GPU support you will need to make sure you have
GNU coreutils installed via homebrew:

```bash
$ brew install coreutils
```

Next you will need to make sure you have a recent [CUDA
Toolkit](https://developer.nvidia.com/cuda-toolkit) installed by either
downloading the package for your version of OSX directly from
[NVIDIA](https://developer.nvidia.com/cuda-downloads) or by using the [Homebrew
Cask](https://caskroom.github.io/) extension:

```bash
$ brew tap caskroom/cask
$ brew cask install cuda
```

Once you have the CUDA Toolkit installed you will need to setup the required
environment variables by adding the following to your `~/.bash_profile`:

```bash
export CUDA_HOME=/usr/local/cuda
export DYLD_LIBRARY_PATH="$DYLD_LIBRARY_PATH:$CUDA_HOME/lib"
export PATH="$CUDA_HOME/bin:$PATH"
```

Finally, you will also want to install the [CUDA Deep Neural
Network](https://developer.nvidia.com/cudnn) (cuDNN) library which currently
requires an [Accelerated Computing Developer
Program](https://developer.nvidia.com/accelerated-computing-developer) account.
Once you have it downloaded locally, you can unzip and move the header and
libraries to your local CUDA Toolkit folder:

```bash
$ sudo mv include/cudnn.h /Developer/NVIDIA/CUDA-7.5/include/
$ sudo mv lib/libcudnn* /Developer/NVIDIA/CUDA-7.5/lib
$ sudo ln -s /Developer/NVIDIA/CUDA-7.5/lib/libcudnn* /usr/local/cuda/lib/
```

#### Configure the installation

Run the `configure` script at the root of the tree.  The configure script
asks you for the path to your python interpreter.

This step is used to locate the python and numpy header files as well as
enabling GPU support if you have a CUDA enabled GPU and Toolkit installed. For
example:


```bash
$ ./configure
Please specify the location of python. [Default is /usr/bin/python]:
Do you wish to build TensorFlow with Google Cloud Platform support? [y/N] N
No Google Cloud Platform support will be enabled for TensorFlow
Do you wish to build TensorFlow with GPU support? [y/N] y
GPU support will be enabled for TensorFlow
Please specify which gcc nvcc should use as the host compiler. [Default is /usr/bin/gcc]:
Please specify the Cuda SDK version you want to use, e.g. 7.0. [Leave empty to use system default]: 7.5
Please specify the location where CUDA 7.5 toolkit is installed. Refer to README.md for more details. [Default is /usr/local/cuda]:
Please specify the cuDNN version you want to use. [Leave empty to use system default]: 5
Please specify the location where cuDNN 5 library is installed. Refer to README.md for more details. [Default is /usr/local/cuda]:
Please specify a list of comma-separated Cuda compute capabilities you want to build with.
You can find the compute capability of your device at: https://developer.nvidia.com/cuda-gpus.
Please note that each additional compute capability significantly increases your build time and binary size.
[Default is: "3.5,5.2"]: 3.0
Setting up Cuda include
Setting up Cuda lib
Setting up Cuda bin
Setting up Cuda nvvm
Setting up CUPTI include
Setting up CUPTI lib64
Configuration finished
```

### Create the pip package and install

When building from source, you will still build a pip package and install that.

```bash
$ bazel build -c opt //tensorflow/tools/pip_package:build_pip_package

# To build with GPU support:
$ bazel build -c opt --config=cuda //tensorflow/tools/pip_package:build_pip_package

$ bazel-bin/tensorflow/tools/pip_package/build_pip_package /tmp/tensorflow_pkg

# The name of the .whl file will depend on your platform.
$ sudo pip install /tmp/tensorflow_pkg/tensorflow-0.9.0-py2-none-any.whl
```

## Setting up TensorFlow for Development

If you're working on TensorFlow itself, it is useful to be able to test your
changes in an interactive python shell without having to reinstall TensorFlow.

To set up TensorFlow such that all files are linked (instead of copied) from the
system directories, run the following commands inside the TensorFlow root
directory:

```bash
bazel build -c opt //tensorflow/tools/pip_package:build_pip_package

# To build with GPU support:
bazel build -c opt --config=cuda //tensorflow/tools/pip_package:build_pip_package

mkdir _python_build
cd _python_build
ln -s ../bazel-bin/tensorflow/tools/pip_package/build_pip_package.runfiles/org_tensorflow/* .
ln -s ../tensorflow/tools/pip_package/* .
python setup.py develop
```

Note that this setup still requires you to rebuild the
`//tensorflow/tools/pip_package:build_pip_package` target every time you change
a C++ file; add, delete, or move any python file; or if you change bazel build
rules.

## Train your first TensorFlow neural net model

Starting from the root of your source tree, run:

```bash
$ cd tensorflow/models/image/mnist
$ python convolutional.py
Successfully downloaded train-images-idx3-ubyte.gz 9912422 bytes.
Successfully downloaded train-labels-idx1-ubyte.gz 28881 bytes.
Successfully downloaded t10k-images-idx3-ubyte.gz 1648877 bytes.
Successfully downloaded t10k-labels-idx1-ubyte.gz 4542 bytes.
Extracting data/train-images-idx3-ubyte.gz
Extracting data/train-labels-idx1-ubyte.gz
Extracting data/t10k-images-idx3-ubyte.gz
Extracting data/t10k-labels-idx1-ubyte.gz
Initialized!
Epoch 0.00
Minibatch loss: 12.054, learning rate: 0.010000
Minibatch error: 90.6%
Validation error: 84.6%
Epoch 0.12
Minibatch loss: 3.285, learning rate: 0.010000
Minibatch error: 6.2%
Validation error: 7.0%
...
...
```

## Common Problems

### GPU-related issues

If you encounter the following when trying to run a TensorFlow program:

```python
ImportError: libcudart.so.7.0: cannot open shared object file: No such file or directory
```

Make sure you followed the GPU installation [instructions](#optional-install-cuda-gpus-on-linux).
If you built from source, and you left the Cuda or cuDNN version empty, try specifying them
explicitly.

### Protobuf library related issues

TensorFlow pip package depends on protobuf pip package version
3.0.0b2. Protobuf's pip package downloaded from [PyPI](https://pypi.python.org)
(when running `pip install protobuf`) is a Python only library, that has
Python implementations of proto serialization/deserialization which can be 10x-50x
slower than the C++ implementation. Protobuf also supports a binary extension
for the Python package that contains fast C++ based proto parsing. This
extension is not available in the standard Python only PIP package. We have
created a custom binary pip package for protobuf that contains the binary
extension. Follow these instructions to install the custom binary protobuf pip
package :

```bash
# Ubuntu/Linux 64-bit:
$ pip install --upgrade https://storage.googleapis.com/tensorflow/linux/cpu/protobuf-3.0.0b2.post2-cp27-none-linux_x86_64.whl

# Mac OS X:
$ pip install --upgrade https://storage.googleapis.com/tensorflow/mac/protobuf-3.0.0b2.post2-cp27-none-any.whl
```

and for Python 3 :

```bash
# Ubuntu/Linux 64-bit:
$ pip3 install --upgrade https://storage.googleapis.com/tensorflow/linux/cpu/protobuf-3.0.0b2.post2-cp34-none-linux_x86_64.whl

# Mac OS X:
$ pip3 install --upgrade https://storage.googleapis.com/tensorflow/mac/protobuf-3.0.0b2.post2-cp35-none-any.whl
```

Install the above package _after_ you have installed TensorFlow via pip, as the
standard `pip install tensorflow` would install the python only pip package. The
above pip package will over-write the existing protobuf package.
Note that the binary pip package already has support for protobuf larger than
64MB, that should fix errors such as these :

```bash
[libprotobuf ERROR google/protobuf/src/google/protobuf/io/coded_stream.cc:207] A
protocol message was rejected because it was too big (more than 67108864 bytes).
To increase the limit (or to disable these warnings), see
CodedInputStream::SetTotalBytesLimit() in google/protobuf/io/coded_stream.h.

```

### Pip installation issues

#### Cannot import name 'descriptor'

```python
ImportError: Traceback (most recent call last):
  File "/usr/local/lib/python3.4/dist-packages/tensorflow/core/framework/graph_pb2.py", line 6, in <module>
    from google.protobuf import descriptor as _descriptor
ImportError: cannot import name 'descriptor'
```

If you the above error when upgrading to a newer version of TensorFlow, try
uninstalling both TensorFlow and protobuf (if installed) and re-installing
TensorFlow (which will also install the correct protobuf dependency).

#### Can't find setup.py

If, during `pip install`, you encounter an error like:

```bash
...
IOError: [Errno 2] No such file or directory: '/tmp/pip-o6Tpui-build/setup.py'
```

Solution: upgrade your version of pip:

```bash
pip install --upgrade pip
```

This may require `sudo`, depending on how pip is installed.

#### SSLError: SSL_VERIFY_FAILED

If, during pip install from a URL, you encounter an error like:

```bash
...
SSLError: [SSL: CERTIFICATE_VERIFY_FAILED] certificate verify failed
```

Solution: Download the wheel manually via curl or wget, and pip install locally.


#### Operation not permitted

If, despite using `sudo`, you encounter an error like:

```bash
...
Installing collected packages: setuptools, protobuf, wheel, numpy, tensorflow
Found existing installation: setuptools 1.1.6
Uninstalling setuptools-1.1.6:
Exception:
...
[Errno 1] Operation not permitted: '/tmp/pip-a1DXRT-uninstall/System/Library/Frameworks/Python.framework/Versions/2.7/Extras/lib/python/_markerlib'
```

Solution: Add an `--ignore-installed` flag to the pip command.


### Linux issues

If you encounter:

```python
...
 "__add__", "__radd__",
             ^
SyntaxError: invalid syntax
```

Solution: make sure you are using Python 2.7.

### Mac OS X: ImportError: No module named copyreg

On Mac OS X, you may encounter the following when importing tensorflow.

```python
>>> import tensorflow as tf
...
ImportError: No module named copyreg
```

Solution: TensorFlow depends on protobuf, which requires the Python package
`six-1.10.0`. Apple's default Python installation only provides `six-1.4.1`.

You can resolve the issue in one of the following ways:

* Upgrade the Python installation with the current version of `six`:

```bash
$ sudo easy_install -U six
```

* Install TensorFlow with a separate Python library:

    *  Using [Virtualenv](#virtualenv-installation).
    *  Using [Docker](#docker-installation).

* Install a separate copy of Python via [Homebrew](http://brew.sh/) or
[MacPorts](https://www.macports.org/) and re-install TensorFlow in that
copy of Python.

### Mac OS X: OSError: [Errno 1] Operation not permitted:

On El Capitan, "six" is a special package that can't be modified, and this
error is reported when "pip install" tried to modify this package. To fix use
"ignore-installed" flag, ie

sudo pip install --ignore-installed six https://storage.googleapis.com/....


### Mac OS X: TypeError: `__init__()` got an unexpected keyword argument 'syntax'

On Mac OS X, you may encounter the following when importing tensorflow.

```
>>> import tensorflow as tf
Traceback (most recent call last):
  File "<stdin>", line 1, in <module>
  File "/usr/local/lib/python2.7/site-packages/tensorflow/__init__.py", line 4, in <module>
    from tensorflow.python import *
  File "/usr/local/lib/python2.7/site-packages/tensorflow/python/__init__.py", line 13, in <module>
    from tensorflow.core.framework.graph_pb2 import *
...
  File "/usr/local/lib/python2.7/site-packages/tensorflow/core/framework/tensor_shape_pb2.py", line 22, in <module>
    serialized_pb=_b('\n,tensorflow/core/framework/tensor_shape.proto\x12\ntensorflow\"d\n\x10TensorShapeProto\x12-\n\x03\x64im\x18\x02 \x03(\x0b\x32 .tensorflow.TensorShapeProto.Dim\x1a!\n\x03\x44im\x12\x0c\n\x04size\x18\x01 \x01(\x03\x12\x0c\n\x04name\x18\x02 \x01(\tb\x06proto3')
TypeError: __init__() got an unexpected keyword argument 'syntax'
```

This is due to a conflict between protobuf versions (we require protobuf 3.0.0).
The best current solution is to make sure older versions of protobuf are not
installed, such as:

```bash
$ pip install --upgrade protobuf
```<|MERGE_RESOLUTION|>--- conflicted
+++ resolved
@@ -60,18 +60,6 @@
 Then, select the correct binary to install:
 
 ```bash
-<<<<<<< HEAD
-# Ubuntu/Linux 64-bit, CPU only, Python 2.7:
-$ sudo pip install --upgrade https://storage.googleapis.com/tensorflow/linux/cpu/tensorflow-0.9.0-cp27-none-linux_x86_64.whl
-
-# Ubuntu/Linux 64-bit, GPU enabled, Python 2.7. Requires CUDA toolkit 7.5 and cuDNN v4.
-# For other versions, see "Install from sources" below.
-$ sudo pip install --upgrade https://storage.googleapis.com/tensorflow/linux/gpu/tensorflow-0.9.0-cp27-none-linux_x86_64.whl
-
-# Mac OS X, CPU only:
-$ sudo easy_install --upgrade six
-$ sudo pip install --upgrade https://storage.googleapis.com/tensorflow/mac/tensorflow-0.9.0-py2-none-any.whl
-=======
 # Ubuntu/Linux 64-bit, CPU only, Python 2.7
 $ export TF_BINARY_URL=https://storage.googleapis.com/tensorflow/linux/cpu/tensorflow-0.9.0-cp27-none-linux_x86_64.whl
 
@@ -98,30 +86,16 @@
 
 # Mac OS X, CPU only, Python 3.4 or 3.5:
 $ export TF_BINARY_URL=https://storage.googleapis.com/tensorflow/mac/tensorflow-0.9.0-py3-none-any.whl
->>>>>>> 896086b2
 ```
 
 Install TensorFlow:
 
 ```bash
-<<<<<<< HEAD
-# Ubuntu/Linux 64-bit, CPU only, Python 3.4:
-$ sudo pip3 install --upgrade https://storage.googleapis.com/tensorflow/linux/cpu/tensorflow-0.9.0-cp34-cp34m-linux_x86_64.whl
-
-# Ubuntu/Linux 64-bit, GPU enabled, Python 3.4. Requires CUDA toolkit 7.5 and cuDNN v4.
-# For other versions, see "Install from sources" below.
-$ sudo pip3 install --upgrade https://storage.googleapis.com/tensorflow/linux/gpu/tensorflow-0.9.0-cp34-cp34m-linux_x86_64.whl
-
-# Mac OS X, CPU only:
-$ sudo easy_install --upgrade six
-$ sudo pip3 install --upgrade https://storage.googleapis.com/tensorflow/mac/tensorflow-0.9.0-py3-none-any.whl
-=======
 # Python 2
 $ sudo pip install --upgrade $TF_BINARY_URL
 
 # Python 3
 $ sudo pip3 install --upgrade $TF_BINARY_URL
->>>>>>> 896086b2
 ```
 
 NOTE: If you are upgrading from a previous installation of TensorFlow < 0.7.1,
@@ -173,18 +147,6 @@
 (tensorflow)$  # Your prompt should change
 ```
 
-<<<<<<< HEAD
-# Ubuntu/Linux 64-bit, CPU only, Python 2.7:
-(tensorflow)$ pip install --upgrade https://storage.googleapis.com/tensorflow/linux/cpu/tensorflow-0.9.0-cp27-none-linux_x86_64.whl
-
-# Ubuntu/Linux 64-bit, GPU enabled, Python 2.7. Requires CUDA toolkit 7.5 and cuDNN v4.
-# For other versions, see "Install from sources" below.
-(tensorflow)$ pip install --upgrade https://storage.googleapis.com/tensorflow/linux/gpu/tensorflow-0.9.0-cp27-none-linux_x86_64.whl
-
-# Mac OS X, CPU only:
-(tensorflow)$ pip install --upgrade https://storage.googleapis.com/tensorflow/mac/tensorflow-0.9.0-py2-none-any.whl
-```
-=======
 Now, install TensorFlow just as you would for a regular Pip installation. First select the correct binary to install:
 
 ```bash
@@ -194,7 +156,6 @@
 # Ubuntu/Linux 64-bit, GPU enabled, Python 2.7 
 # Requires CUDA toolkit 7.5 and CuDNN v4. For other versions, see "Install from sources" below.
 (tensorflow)$ export TF_BINARY_URL=https://storage.googleapis.com/tensorflow/linux/gpu/tensorflow-0.9.0-cp27-none-linux_x86_64.whl
->>>>>>> 896086b2
 
 # Mac OS X, CPU only, Python 2.7:
 (tensorflow)$ export TF_BINARY_URL=https://storage.googleapis.com/tensorflow/mac/tensorflow-0.9.0-py2-none-any.whl
@@ -206,17 +167,6 @@
 # Requires CUDA toolkit 7.5 and CuDNN v4. For other versions, see "Install from sources" below.
 (tensorflow)$ export TF_BINARY_URL=https://storage.googleapis.com/tensorflow/linux/gpu/tensorflow-0.9.0-cp34-cp34m-linux_x86_64.whl
 
-<<<<<<< HEAD
-# Ubuntu/Linux 64-bit, CPU only, Python 3.4:
-(tensorflow)$ pip3 install --upgrade https://storage.googleapis.com/tensorflow/linux/cpu/tensorflow-0.9.0-cp34-cp34m-linux_x86_64.whl
-
-# Ubuntu/Linux 64-bit, GPU enabled, Python 3.4. Requires CUDA toolkit 7.5 and cuDNN v4.
-# For other versions, see "Install from sources" below.
-(tensorflow)$ pip3 install --upgrade https://storage.googleapis.com/tensorflow/linux/gpu/tensorflow-0.9.0-cp34-cp34m-linux_x86_64.whl
-
-# Mac OS X, CPU only:
-(tensorflow)$ pip3 install --upgrade https://storage.googleapis.com/tensorflow/mac/tensorflow-0.9.0-py3-none-any.whl
-=======
 # Ubuntu/Linux 64-bit, CPU only, Python 3.5
 (tensorflow)$ export TF_BINARY_URL=https://storage.googleapis.com/tensorflow/linux/cpu/tensorflow-0.9.0-cp35-cp35m-linux_x86_64.whl
 
@@ -236,7 +186,6 @@
 
 # Python 3
 (tensorflow)$ pip3 install --upgrade $TF_BINARY_URL
->>>>>>> 896086b2
 ```
 
 With the Virtualenv environment activated, you can now
@@ -322,18 +271,6 @@
 (tensorflow)$  # Your prompt should change
 ```
 
-<<<<<<< HEAD
-# Ubuntu/Linux 64-bit, CPU only, Python 2.7:
-(tensorflow)$ pip install --ignore-installed --upgrade https://storage.googleapis.com/tensorflow/linux/cpu/tensorflow-0.9.0-cp27-none-linux_x86_64.whl
-
-# Ubuntu/Linux 64-bit, GPU enabled, Python 2.7. Requires CUDA toolkit 7.5 and cuDNN v4.
-# For other versions, see "Install from sources" below.
-(tensorflow)$ pip install --ignore-installed --upgrade https://storage.googleapis.com/tensorflow/linux/gpu/tensorflow-0.9.0-cp27-none-linux_x86_64.whl
-
-# Mac OS X, CPU only:
-(tensorflow)$ pip install --ignore-installed --upgrade https://storage.googleapis.com/tensorflow/mac/tensorflow-0.9.0-py2-none-any.whl
-```
-=======
 Now, install TensorFlow just as you would for a regular Pip installation. First select the correct binary to install:
 
 ```bash
@@ -343,7 +280,6 @@
 # Ubuntu/Linux 64-bit, GPU enabled, Python 2.7 
 # Requires CUDA toolkit 7.5 and CuDNN v4. For other versions, see "Install from sources" below.
 (tensorflow)$ export TF_BINARY_URL=https://storage.googleapis.com/tensorflow/linux/gpu/tensorflow-0.9.0-cp27-none-linux_x86_64.whl
->>>>>>> 896086b2
 
 # Mac OS X, CPU only, Python 2.7:
 (tensorflow)$ export TF_BINARY_URL=https://storage.googleapis.com/tensorflow/mac/tensorflow-0.9.0-py2-none-any.whl
@@ -355,17 +291,6 @@
 # Requires CUDA toolkit 7.5 and CuDNN v4. For other versions, see "Install from sources" below.
 (tensorflow)$ export TF_BINARY_URL=https://storage.googleapis.com/tensorflow/linux/gpu/tensorflow-0.9.0-cp34-cp34m-linux_x86_64.whl
 
-<<<<<<< HEAD
-# Ubuntu/Linux 64-bit, CPU only, Python 3.4:
-(tensorflow)$ pip install --ignore-installed --upgrade https://storage.googleapis.com/tensorflow/linux/cpu/tensorflow-0.9.0-cp34-cp34m-linux_x86_64.whl
-
-# Ubuntu/Linux 64-bit, GPU enabled, Python 3.4. Requires CUDA toolkit 7.5 and cuDNN v4.
-# For other versions, see "Install from sources" below.
-(tensorflow)$ pip install --ignore-installed --upgrade https://storage.googleapis.com/tensorflow/linux/gpu/tensorflow-0.9.0-cp34-cp34m-linux_x86_64.whl
-
-# Mac OS X, CPU only:
-(tensorflow)$ pip install --ignore-installed --upgrade https://storage.googleapis.com/tensorflow/mac/tensorflow-0.9.0-py3-none-any.whl
-=======
 # Ubuntu/Linux 64-bit, CPU only, Python 3.5
 (tensorflow)$ export TF_BINARY_URL=https://storage.googleapis.com/tensorflow/linux/cpu/tensorflow-0.9.0-cp35-cp35m-linux_x86_64.whl
 
@@ -381,11 +306,10 @@
 
 ```bash
 # Python 2
-(tensorflow)$ pip install --upgrade $TF_BINARY_URL
+(tensorflow)$ pip install --ignore-installed --upgrade $TF_BINARY_URL
 
 # Python 3
-(tensorflow)$ pip3 install --upgrade $TF_BINARY_URL
->>>>>>> 896086b2
+(tensorflow)$ pip3 install --ignore-installed --upgrade $TF_BINARY_URL
 ```
 
 ### Usage
